#include "index.hpp"

// ToDo
// -------------------------
// 1. Moving average
// 2. Better scene geometry
// 3. Refactor everything

// http://www.gamedev.net/topic/674450-hdr-rendering-average-luminance/

// Build a 3x3 texel offset lookup table for doing a 2x downsample
void luminance_offset_2x2(GlShader * shader, float2 size)
{
    float4 offsets[16];
    
    float du = 1.0f / size.x;
    float dv = 1.0f / size.y;
    
    int idx = 0;
    for (int y = 0; y < 3; ++y)
    {
        for (int x = 0; x < 3; ++x)
        {
            offsets[idx].x = (x) * du;
            offsets[idx].y = (y) * dv;
            ++idx;
        }
    }

<<<<<<< HEAD
    for (int n = 0; n < num; ++n)
=======
    for (int n = 0; n < idx; ++n)
>>>>>>> c945081d
        shader->uniform("u_offset[" + std::to_string(n) + "]", offsets[n]);
}

// Build a 4x4 texel offset lookup table for doing a 4x downsample
void luminance_offset_4x4(GlShader * shader, float2 size)
{
    float4 offsets[16];
    
    float du = 1.0f / size.x;
    float dv = 1.0f / size.y;
    
    int idx = 0;
    for (int y = 0; y < 4; ++y)
    {
        for (int x = 0; x < 4; ++x)
        {
            offsets[idx].x = (x) * du;
            offsets[idx].y = (y) * dv;
            ++idx;
        }
    }
    
    for (int n = 0; n < idx; ++n)
        shader->uniform("u_offset[" + std::to_string(n) + "]", offsets[n]);
}

std::shared_ptr<GlShader> make_watched_shader(ShaderMonitor & mon, const std::string vertexPath, const std::string fragPath)
{
    auto shader = std::make_shared<GlShader>(read_file_text(vertexPath), read_file_text(fragPath));
    mon.add_shader(shader, vertexPath, fragPath);
    return shader;
}

struct ExperimentalApp : public GLFWApp
{
    uint64_t frameCount = 0;

    GlCamera camera;
    HosekProceduralSky skydome;
    RenderableGrid grid;
    FlyCameraController cameraController;
    
    std::vector<Renderable> models;
    std::vector<LightObject> lights;
    
    UIComponent uiSurface;
    
    float middleGrey = 1.0f;
    float whitePoint = 1.5f;
    float threshold = 0.66f;

    float time = 0.0f;
    
    ShaderMonitor shaderMonitor;
    
    std::shared_ptr<GlShader> hdr_meshShader;
    
    std::shared_ptr<GlShader> hdr_lumShader;
    std::shared_ptr<GlShader> hdr_avgLumShader;
    std::shared_ptr<GlShader> hdr_blurShader;
    std::shared_ptr<GlShader> hdr_brightShader;
    std::shared_ptr<GlShader> hdr_tonemapShader;
    
    std::shared_ptr<GLTextureView> luminanceView;
    std::shared_ptr<GLTextureView> averageLuminanceView;
    std::shared_ptr<GLTextureView> brightnessView;
    std::shared_ptr<GLTextureView> blurView;
    std::shared_ptr<GLTextureView> sceneView;
    //std::shared_ptr<GLTextureView> middleGreyView;
    
    GlMesh fullscreen_post_quad;
    
    GlTexture       middleGreyTex;
    
    GlTexture       sceneColorTexture;
    GlTexture       sceneDepthTexture;
    GlFramebuffer   sceneFramebuffer;
    
    GlTexture       luminanceTex_0;
    GlFramebuffer   luminance_0;
    
    GlTexture       luminanceTex_1;
    GlFramebuffer   luminance_1;
    
    GlTexture       luminanceTex_2;
    GlFramebuffer   luminance_2;
    
    GlTexture       luminanceTex_3;
    GlFramebuffer   luminance_3;
    
    GlTexture       luminanceTex_4;
    GlFramebuffer   luminance_4;
    
    GlTexture       brightTex;
    GlFramebuffer   brightFramebuffer;
    
    GlTexture       blurTex;
    GlFramebuffer   blurFramebuffer;
    
    GlTexture       emptyTex;

    ExperimentalApp() : GLFWApp(1280, 720, "HDR Bloom App")
    {
        glEnable(GL_FRAMEBUFFER_SRGB);
        
        int width, height;
        glfwGetWindowSize(window, &width, &height);
        glViewport(0, 0, width, height);
        
        fullscreen_post_quad = make_fullscreen_quad();
        
        std::vector<float> greenDebugPixel = {0.f, 1.0f, 0.f, 1.0f};
        
        // Debugging views
        uiSurface.bounds = {0, 0, (float) width, (float) height};
        uiSurface.add_child( {{0.0000f, +10},{0, +10},{0.1667f, -10},{0.133f, +10}}, std::make_shared<UIComponent>());
        uiSurface.add_child( {{0.1667f, +10},{0, +10},{0.3334f, -10},{0.133f, +10}}, std::make_shared<UIComponent>());
        uiSurface.add_child( {{0.3334f, +10},{0, +10},{0.5009f, -10},{0.133f, +10}}, std::make_shared<UIComponent>());
        uiSurface.add_child( {{0.5000f, +10},{0, +10},{0.6668f, -10},{0.133f, +10}}, std::make_shared<UIComponent>());
        uiSurface.add_child( {{0.6668f, +10},{0, +10},{0.8335f, -10},{0.133f, +10}}, std::make_shared<UIComponent>());
        uiSurface.add_child( {{0.8335f, +10},{0, +10},{1.0000f, -10},{0.133f, +10}}, std::make_shared<UIComponent>());
        uiSurface.layout();
        
        sceneColorTexture.load_data(width, height, GL_RGBA16F, GL_RGBA, GL_FLOAT, nullptr);
        sceneDepthTexture.load_data(width, height, GL_DEPTH_COMPONENT, GL_DEPTH_COMPONENT, GL_FLOAT, nullptr);
        
        luminanceTex_0.load_data(128, 128, GL_RGBA32F, GL_RGBA, GL_FLOAT, nullptr);
        luminanceTex_1.load_data(64, 64,   GL_RGBA32F, GL_RGBA, GL_FLOAT, nullptr);
        luminanceTex_2.load_data(16, 16,   GL_RGBA32F, GL_RGBA, GL_FLOAT, nullptr);
        luminanceTex_3.load_data(4, 4,     GL_RGBA32F, GL_RGBA, GL_FLOAT, nullptr);
        luminanceTex_4.load_data(1, 1,     GL_RGBA32F, GL_RGBA, GL_FLOAT, nullptr);
        
        brightTex.load_data(width / 2, height / 2, GL_RGBA32F, GL_RGBA, GL_FLOAT, nullptr);
        blurTex.load_data(width / 8, height / 8, GL_RGBA32F, GL_RGBA, GL_FLOAT, nullptr);
    
        sceneFramebuffer.attach(GL_COLOR_ATTACHMENT0, sceneColorTexture);
        sceneFramebuffer.attach(GL_DEPTH_ATTACHMENT, sceneDepthTexture);
        if (!sceneFramebuffer.check_complete()) throw std::runtime_error("incomplete scene framebuffer");
        
        luminance_0.attach(GL_COLOR_ATTACHMENT0, luminanceTex_0);
        if (!luminance_0.check_complete()) throw std::runtime_error("incomplete lum0 framebuffer");
        
        luminance_1.attach(GL_COLOR_ATTACHMENT0, luminanceTex_1);
        if (!luminance_1.check_complete()) throw std::runtime_error("incomplete lum1 framebuffer");
        
        luminance_2.attach(GL_COLOR_ATTACHMENT0, luminanceTex_2);
        if (!luminance_2.check_complete()) throw std::runtime_error("incomplete lum2 framebuffer");
        
        luminance_3.attach(GL_COLOR_ATTACHMENT0, luminanceTex_3);
        if (!luminance_3.check_complete()) throw std::runtime_error("incomplete lum3 framebuffer");
        
        luminance_4.attach(GL_COLOR_ATTACHMENT0, luminanceTex_4);
        if (!luminance_4.check_complete()) throw std::runtime_error("incomplete lum4 framebuffer");
        
        brightFramebuffer.attach(GL_COLOR_ATTACHMENT0, brightTex);
        if (!brightFramebuffer.check_complete()) throw std::runtime_error("incomplete bright framebuffer");
        
        blurFramebuffer.attach(GL_COLOR_ATTACHMENT0, blurTex);
        if (!blurFramebuffer.check_complete()) throw std::runtime_error("incomplete blur framebuffer");
        
        luminanceView.reset(new GLTextureView(luminanceTex_0.get_gl_handle()));
        averageLuminanceView.reset(new GLTextureView(luminanceTex_4.get_gl_handle()));
        brightnessView.reset(new GLTextureView(brightTex.get_gl_handle()));
        blurView.reset(new GLTextureView(blurTex.get_gl_handle()));
        sceneView.reset(new GLTextureView(sceneColorTexture.get_gl_handle()));
        
        cameraController.set_camera(&camera);
        
        camera.look_at({0, 8, 24}, {0, 0, 0});
        
        // Scene shaders
        hdr_meshShader = make_watched_shader(shaderMonitor, "assets/shaders/simple_vert.glsl", "assets/shaders/simple_frag.glsl");

        // Pipeline shaders
        hdr_lumShader = make_watched_shader(shaderMonitor, "assets/shaders/hdr/hdr_lum_vert.glsl", "assets/shaders/hdr/hdr_lum_frag.glsl");
        hdr_avgLumShader = make_watched_shader(shaderMonitor, "assets/shaders/hdr/hdr_lumavg_vert.glsl", "assets/shaders/hdr/hdr_lumavg_frag.glsl");
        hdr_blurShader = make_watched_shader(shaderMonitor, "assets/shaders/hdr/hdr_blur_vert.glsl", "assets/shaders/hdr/hdr_blur_frag.glsl");
        hdr_brightShader = make_watched_shader(shaderMonitor, "assets/shaders/hdr/hdr_bright_vert.glsl", "assets/shaders/hdr/hdr_bright_frag.glsl");
        hdr_tonemapShader = make_watched_shader(shaderMonitor, "assets/shaders/hdr/hdr_tonemap_vert.glsl", "assets/shaders/hdr/hdr_tonemap_frag.glsl");
        
        std::vector<uint8_t> pixel = {255, 255, 255, 255};
        emptyTex.load_data(1, 1, GL_RGBA, GL_RGBA, GL_UNSIGNED_BYTE, pixel.data());
        
        lights.resize(2);
        lights[0].color = float3(249.f / 255.f, 228.f / 255.f, 157.f / 255.f);
        lights[0].pose.position = float3(25, 15, 0);
        lights[1].color = float3(255.f / 255.f, 242.f / 255.f, 254.f / 255.f);
        lights[1].pose.position = float3(-25, 15, 0);
        
        models.push_back(Renderable(make_icosahedron()));
        
        grid = RenderableGrid(1, 64, 64);

        gl_check_error(__FILE__, __LINE__);
    }
    
    void on_window_resize(int2 size) override
    {

    }
    
    void on_input(const InputEvent & event) override
    {
        cameraController.handle_input(event);
        
        if (event.type == InputEvent::KEY)
        {
            if (event.value[0] == GLFW_KEY_SPACE && event.action == GLFW_RELEASE)
            {
                middleGrey = 0.18f;
                whitePoint = 1.1f;
                threshold = 1.5f;
            }
            
            if (event.value[0] == GLFW_KEY_1 && event.action == GLFW_RELEASE)
                middleGrey -= 0.01f;
            
            if (event.value[0] == GLFW_KEY_2 && event.action == GLFW_RELEASE)
                middleGrey += 0.01f;
            
            if (event.value[0] == GLFW_KEY_Q && event.action == GLFW_RELEASE)
                whitePoint -= 0.01f;
            
            if (event.value[0] == GLFW_KEY_W && event.action == GLFW_RELEASE)
                whitePoint += 0.01f;
            
            if (event.value[0] == GLFW_KEY_3 && event.action == GLFW_RELEASE)
                threshold -= 0.01f;
            
            if (event.value[0] == GLFW_KEY_4 && event.action == GLFW_RELEASE)
                threshold += 0.01f;
        }
        
        if (event.type == InputEvent::MOUSE && event.action == GLFW_PRESS)
        {
            if (event.value[0] == GLFW_MOUSE_BUTTON_LEFT)
            {

            }
        }
    }
    
    void on_update(const UpdateEvent & e) override
    {
        cameraController.update(e.timestep_ms);
        time += e.timestep_ms;
        shaderMonitor.handle_recompile();
    }
    
    void on_draw() override
    {
        glfwMakeContextCurrent(window);
        
        glEnable(GL_CULL_FACE);
        glEnable(GL_DEPTH_TEST);
        
        int width, height;
        glfwGetWindowSize(window, &width, &height);
        glViewport(0, 0, width, height);
     
        glClearColor(0.0f, 0.00f, 0.00f, 1.0f);
        glClear(GL_COLOR_BUFFER_BIT | GL_DEPTH_BUFFER_BIT);

        const auto proj = camera.get_projection_matrix((float) width / (float) height);
        const float4x4 view = camera.get_view_matrix();
        const float4x4 viewProj = mul(proj, view);
        
        sceneFramebuffer.bind_to_draw();
        glClear(GL_DEPTH_BUFFER_BIT | GL_DEPTH_BUFFER_BIT); // Clear anything out of scene fbo
        {
            skydome.render(viewProj, camera.get_eye_point(), camera.farClip);
            
            hdr_meshShader->bind();
            
            hdr_meshShader->uniform("u_eye", camera.get_eye_point());
            hdr_meshShader->uniform("u_viewProj", viewProj);
            
            hdr_meshShader->uniform("u_emissive", float3(.10f, 0.10f, 0.10f));
            hdr_meshShader->uniform("u_diffuse", float3(0.4f, 0.425f, 0.415f));
            hdr_meshShader->uniform("useNormal", 0);
            
            for (int i = 0; i < lights.size(); i++)
            {
                auto light = lights[i];
                hdr_meshShader->uniform("u_lights[" + std::to_string(i) + "].position", light.pose.position);
                hdr_meshShader->uniform("u_lights[" + std::to_string(i) + "].color", light.color);
            }
            
            for (const auto & model : models)
            {
                hdr_meshShader->uniform("u_modelMatrix", model.get_model());
                hdr_meshShader->uniform("u_modelMatrixIT", inv(transpose(model.get_model())));
                model.draw();
            }
            
            hdr_meshShader->unbind();
            
            grid.render(proj, view);
        }
        
        // Disable culling and depth testing for post processing
        glDisable(GL_CULL_FACE);
        glDisable(GL_DEPTH_TEST);
        
        std::vector<float> lumValue = {0, 0, 0, 0};
        {
            luminance_0.bind_to_draw(); // 128x128 surface area - calculate luminance
            hdr_lumShader->bind();
            luminance_offset_2x2(hdr_lumShader.get(), float2(128, 128));
            hdr_lumShader->texture("s_texColor", 0, sceneColorTexture);
            hdr_lumShader->uniform("u_modelViewProj", Identity4x4);
            fullscreen_post_quad.draw_elements();
            hdr_lumShader->unbind();
            
            luminance_1.bind_to_draw(); // 64x64 surface area - downscale + average
            hdr_avgLumShader->bind();
            luminance_offset_4x4(hdr_avgLumShader.get(), float2(128, 128));
            hdr_avgLumShader->texture("s_texColor", 0, luminanceTex_0);
            hdr_avgLumShader->uniform("u_modelViewProj", Identity4x4);
            fullscreen_post_quad.draw_elements();
            hdr_avgLumShader->unbind();
            
            luminance_2.bind_to_draw(); // 16x16 surface area - downscale + average
            hdr_avgLumShader->bind();
            luminance_offset_4x4(hdr_avgLumShader.get(), float2(64, 64));
            hdr_avgLumShader->texture("s_texColor", 0, luminanceTex_1);
            hdr_avgLumShader->uniform("u_modelViewProj", Identity4x4);
            fullscreen_post_quad.draw_elements();
            hdr_avgLumShader->unbind();
            
            luminance_3.bind_to_draw(); // 4x4 surface area - downscale + average
            hdr_avgLumShader->bind();
            luminance_offset_4x4(hdr_avgLumShader.get(), float2(16, 16));
            hdr_avgLumShader->texture("s_texColor", 0, luminanceTex_2);
            hdr_avgLumShader->uniform("u_modelViewProj", Identity4x4);
            fullscreen_post_quad.draw_elements();
            hdr_avgLumShader->unbind();

            luminance_4.bind_to_draw(); // 1x1 surface area - downscale + average
            hdr_avgLumShader->bind();
            luminance_offset_4x4(hdr_avgLumShader.get(), float2(4, 4));
            hdr_avgLumShader->texture("s_texColor", 0, luminanceTex_3);
            hdr_avgLumShader->uniform("u_modelViewProj", Identity4x4);
            fullscreen_post_quad.draw_elements();
            hdr_avgLumShader->unbind();
            
            // Read luminance value
            glActiveTexture(GL_TEXTURE0);
            glBindTexture(GL_TEXTURE_2D, luminanceTex_4.get_gl_handle());
            glReadPixels(0, 0, 1, 1, GL_RGBA, GL_FLOAT, lumValue.data());
        }
        
        float4 tonemap = { middleGrey, whitePoint * whitePoint, threshold, time };
        
        brightFramebuffer.bind_to_draw(); // 1/2 size
        hdr_brightShader->bind();
        luminance_offset_4x4(hdr_brightShader.get(), float2(width / 2.f, height / 2.f));
        hdr_brightShader->texture("s_texColor", 0 , sceneColorTexture);
        hdr_brightShader->texture("s_texLum", 1, luminanceTex_4); // 1x1
        hdr_brightShader->uniform("u_tonemap", tonemap);
        hdr_brightShader->uniform("u_modelViewProj", Identity4x4);
        fullscreen_post_quad.draw_elements();
        hdr_brightShader->unbind();
        
        blurFramebuffer.bind_to_draw(); // 1/8 size
        hdr_blurShader->bind();
        hdr_blurShader->texture("s_texColor", 0, brightTex);
        hdr_blurShader->uniform("u_viewTexel", float2(1.f / (width / 8.f), 1.f / (height / 8.f)));
        hdr_blurShader->uniform("u_modelViewProj", Identity4x4);
        fullscreen_post_quad.draw_elements();
        hdr_blurShader->unbind();

<<<<<<< HEAD
        // Output to default screen framebuffer on the last pass
		glEnable(GL_FRAMEBUFFER_SRGB);
=======
        // Output to default screen framebuffer on the last pass, non SRGB
        //glDisable(GL_FRAMEBUFFER_SRGB);
>>>>>>> c945081d
        glBindFramebuffer(GL_FRAMEBUFFER, 0);
        glViewport(0, 0, width, height);
        
        hdr_tonemapShader->bind();
        hdr_tonemapShader->texture("s_texColor", 0, sceneColorTexture);
        hdr_tonemapShader->texture("s_texLum", 1, luminanceTex_4); // 1x1
        hdr_tonemapShader->texture("s_texBlur", 2, blurTex);
        hdr_tonemapShader->uniform("u_tonemap", tonemap);
        hdr_tonemapShader->uniform("u_modelViewProj", Identity4x4);
        hdr_tonemapShader->uniform("u_viewTexel", float2(1.f / (float) width, 1.f / (float) height));
        fullscreen_post_quad.draw_elements();
        hdr_tonemapShader->unbind();

        //std::cout << float4(lumValue[0], lumValue[1], lumValue[2], lumValue[3]) << std::endl;
        std::cout << tonemap << std::endl;
        
        {
            sceneView->draw(uiSurface.children[0]->bounds, int2(width, height));
            luminanceView->draw(uiSurface.children[1]->bounds, int2(width, height));
            averageLuminanceView->draw(uiSurface.children[2]->bounds, int2(width, height));
            brightnessView->draw(uiSurface.children[3]->bounds, int2(width, height));
            blurView->draw(uiSurface.children[4]->bounds, int2(width, height));
        }
        
		glDisable(GL_FRAMEBUFFER_SRGB);
        glfwSwapBuffers(window);
        frameCount++;
    }
    
};<|MERGE_RESOLUTION|>--- conflicted
+++ resolved
@@ -26,12 +26,7 @@
             ++idx;
         }
     }
-
-<<<<<<< HEAD
-    for (int n = 0; n < num; ++n)
-=======
     for (int n = 0; n < idx; ++n)
->>>>>>> c945081d
         shader->uniform("u_offset[" + std::to_string(n) + "]", offsets[n]);
 }
 
@@ -403,14 +398,8 @@
         hdr_blurShader->uniform("u_modelViewProj", Identity4x4);
         fullscreen_post_quad.draw_elements();
         hdr_blurShader->unbind();
-
-<<<<<<< HEAD
         // Output to default screen framebuffer on the last pass
 		glEnable(GL_FRAMEBUFFER_SRGB);
-=======
-        // Output to default screen framebuffer on the last pass, non SRGB
-        //glDisable(GL_FRAMEBUFFER_SRGB);
->>>>>>> c945081d
         glBindFramebuffer(GL_FRAMEBUFFER, 0);
         glViewport(0, 0, width, height);
         
