--- conflicted
+++ resolved
@@ -99,7 +99,6 @@
     std::shared_ptr<GLTextureView> brightnessView;
     std::shared_ptr<GLTextureView> blurView;
     std::shared_ptr<GLTextureView> sceneView;
-    //std::shared_ptr<GLTextureView> middleGreyView;
     
     GlMesh fullscreen_post_quad;
     
@@ -268,12 +267,7 @@
         
         glEnable(GL_CULL_FACE);
         glEnable(GL_DEPTH_TEST);
-        
-<<<<<<< HEAD
-        //glEnable(GL_FRAMEBUFFER_SRGB);
-        
-=======
->>>>>>> 324da591
+
         int width, height;
         glfwGetWindowSize(window, &width, &height);
         glViewport(0, 0, width, height);
@@ -389,6 +383,7 @@
         hdr_blurShader->uniform("u_modelViewProj", Identity4x4);
         fullscreen_post_quad.draw_elements();
         hdr_blurShader->unbind();
+        
         // Output to default screen framebuffer on the last pass
 		glEnable(GL_FRAMEBUFFER_SRGB);
         glBindFramebuffer(GL_FRAMEBUFFER, 0);
@@ -426,15 +421,11 @@
 
         frameCount++;
         
-<<<<<<< HEAD
         if (igm) igm->end_frame();
         
         glfwSwapBuffers(window);
-=======
 		glDisable(GL_FRAMEBUFFER_SRGB);
-        glfwSwapBuffers(window);
         frameCount++;
->>>>>>> 324da591
     }
     
 };